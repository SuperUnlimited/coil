import coil.by
import coil.groupId
import coil.versionName
import kotlinx.validation.ApiValidationExtension
import org.jetbrains.dokka.gradle.DokkaMultiModuleTask
import org.jetbrains.dokka.gradle.DokkaTaskPartial
import org.jlleitschuh.gradle.ktlint.KtlintExtension
import java.net.URL

buildscript {
    apply(from = "buildSrc/plugins.gradle.kts")
    repositories {
        google()
        mavenCentral()
        gradlePluginPortal()
    }
    dependencies {
        classpath(rootProject.extra["androidPlugin"].toString())
        classpath(rootProject.extra["kotlinPlugin"].toString())
        classpath(rootProject.extra["mavenPublishPlugin"].toString())
        classpath(rootProject.extra["dokkaPlugin"].toString())
        classpath(rootProject.extra["binaryCompatibilityPlugin"].toString())
        classpath(rootProject.extra["ktlintPlugin"].toString())
    }
}

apply(plugin = "binary-compatibility-validator")

extensions.configure<ApiValidationExtension> {
    ignoredProjects = mutableSetOf("coil-sample", "coil-test")
}

apply(plugin = "org.jetbrains.dokka")

tasks.withType<DokkaMultiModuleTask>().configureEach {
    outputDirectory by file("$rootDir/docs/api")
    removeChildTasks(listOf(project(":coil-sample"), project(":coil-test")))
}

allprojects {
    repositories {
        google()
        mavenCentral()
    }

    group = project.groupId
    version = project.versionName

    apply(plugin = "org.jlleitschuh.gradle.ktlint")

    extensions.configure<KtlintExtension>("ktlint") {
<<<<<<< HEAD
        version by "0.42.0"
        disabledRules by setOf("indent", "max-line-length", "parameter-list-wrapping")
=======
        version by "0.42.1"
        disabledRules by setOf("indent", "max-line-length")
>>>>>>> 7db786a1
    }

    tasks.withType<DokkaTaskPartial>().configureEach {
        dokkaSourceSets.configureEach {
            jdkVersion by 8
            skipDeprecated by true

            externalDocumentationLink {
                url by URL("https://developer.android.com/reference/")
            }
            externalDocumentationLink {
                url by URL("https://kotlin.github.io/kotlinx.coroutines/")
            }
            externalDocumentationLink {
                url by URL("https://square.github.io/okhttp/3.x/okhttp/")
            }
            externalDocumentationLink {
                url by URL("https://square.github.io/okio/2.x/okio/")
            }
        }
    }
}<|MERGE_RESOLUTION|>--- conflicted
+++ resolved
@@ -49,13 +49,8 @@
     apply(plugin = "org.jlleitschuh.gradle.ktlint")
 
     extensions.configure<KtlintExtension>("ktlint") {
-<<<<<<< HEAD
-        version by "0.42.0"
+        version by "0.42.1"
         disabledRules by setOf("indent", "max-line-length", "parameter-list-wrapping")
-=======
-        version by "0.42.1"
-        disabledRules by setOf("indent", "max-line-length")
->>>>>>> 7db786a1
     }
 
     tasks.withType<DokkaTaskPartial>().configureEach {
